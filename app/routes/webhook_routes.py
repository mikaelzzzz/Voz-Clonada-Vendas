import logging
import re
from fastapi import APIRouter, Request
from fastapi.responses import JSONResponse
from app.services.z_api_service import ZAPIService
from app.services.zaia_service import ZaiaService
from app.services.elevenlabs_service import ElevenLabsService
from app.services.whisper_service import WhisperService
from app.services.notion_service import NotionService
from app.services.openai_service import OpenAIService
from app.config.settings import Settings
from app.services.qualification_service import QualificationService


logger = logging.getLogger(__name__)

router = APIRouter()

<<<<<<< HEAD
=======
def is_commercial_name(name: str) -> bool:
    """
    Determina se um nome é provavelmente comercial ou de negócio.
    """
    if not name or not name.strip():
        return False
    
    name_lower = name.lower()
    name_parts = name.split()
    
    commercial_keywords = [
        'beauty', 'hair', 'dresser', 'salon', 'studio', 'clinic', 'consultoria',
        'consulting', 'services', 'solutions', 'enterprise', 'company', 'ltd',
        'inc', 'corp', 'associates', 'group', 'team', 'center', 'institute',
        'academy', 'school', 'training', 'coaching', 'mentoring', 'design',
        'designer', 'photography', 'photographer', 'makeup', 'makeup artist',
        'nails', 'nail artist', 'spa', 'wellness', 'fitness', 'personal trainer',
        'coach', 'instructor', 'teacher', 'professor', 'law', 'lawyer', 'attorney',
        'arch', 'architect', 'accountant', 'dentistry', 'dental', 'veterinary', 
        'vet', 'pharmacy', 'pharmacist', 'office', 'consulting', 'solutions',
        'technology', 'tech', 'digital', 'online', 'web', 'mobile', 'app',
        'software', 'system', 'network', 'security', 'marketing', 'advertising',
        'media', 'production', 'studio', 'agency', 'partners', 'associates'
    ]
    
    business_initials = [
        'ai', 'aii', 'aiii', 'iv', 'v', 'vi', 'vii', 'viii', 'ix', 'x',
        'co', 'corp', 'inc', 'ltd', 'llc', 'plc', 'pty', 'pty ltd',
        'pvt', 'pvt ltd', 'gmbh', 'ag', 'sarl', 'sas', 'spa', 'srl'
    ]
    
    if any(word in name_lower for word in commercial_keywords):
        logger.info(f"Nome '{name}' identificado como comercial por palavra-chave")
        return True
    
    if any(initial in name_lower for initial in business_initials):
        logger.info(f"Nome '{name}' identificado como comercial por iniciais")
        return True
    
    if len(name_parts) > 3:
        logger.info(f"Nome '{name}' identificado como comercial por ter muitas palavras ({len(name_parts)})")
        return True
    
    business_chars = ['&', '/', '|', '-', '@', '+', '(', ')', '[', ']']
    if any(char in name for char in business_chars):
        logger.info(f"Nome '{name}' identificado como comercial por caracteres especiais")
        return True
    
    if len(name_parts) >= 2:
        first_part = name_parts[0].strip()
        if (len(first_part) <= 3 and first_part.isupper() and first_part.isalpha()):
            logger.info(f"Nome '{name}' identificado como comercial por padrão de iniciais")
            return True
    
    if any(char.isdigit() for char in name):
        logger.info(f"Nome '{name}' identificado como comercial por conter números")
        return True
    
    return False

def extract_first_name(full_name: str) -> str:
    """
    Extrai o primeiro nome de forma natural, removendo sufixos comerciais e tratando casos especiais.
    """
    if not full_name or not full_name.strip():
        return "cliente"
    
    name = full_name.strip()
    
    professional_titles = [
        'dr', 'doctor', 'dra', 'doutor', 'doutora', 'eng', 'engineer', 'engenheiro',
        'adv', 'advocacia', 'advogado', 'advogada', 'prof', 'professor', 'professora',
        'cont', 'contador', 'contadora', 'med', 'medicine', 'médico', 'médica'
    ]
    
    commercial_suffixes = [
        'beauty', 'hair', 'dresser', 'salon', 'studio', 'clinic', 'consultoria',
        'consulting', 'services', 'solutions', 'enterprise', 'company', 'ltd',
        'inc', 'corp', 'associates', 'group', 'team', 'center', 'institute',
        'academy', 'school', 'training', 'coaching', 'mentoring', 'consulting',
        'design', 'designer', 'photography', 'photographer', 'makeup', 'makeup artist',
        'nails', 'nail artist', 'spa', 'wellness', 'fitness', 'personal trainer',
        'coach', 'instructor', 'teacher', 'professor', 'law', 'lawyer', 'attorney',
        'arch', 'architect', 'accountant', 'dentistry', 'dental', 'veterinary', 
        'vet', 'pharmacy', 'pharmacist'
    ]
    
    name_clean = re.sub(r'[^\w\s]', ' ', name)
    name_clean = name_clean.replace('_', ' ')
    name_parts = name_clean.split()
    
    if not name_parts:
        return "cliente"
    
    if len(name_parts) == 1:
        return name_parts[0].title()
    
    first_name = None
    for part in name_parts:
        part_lower = part.lower()
        if (part_lower not in professional_titles and 
            part_lower not in commercial_suffixes and 
            len(part) >= 2):
            first_name = part.title()
            break
    
    if not first_name:
        for part in name_parts:
            part_lower = part.lower()
            if part_lower not in professional_titles:
                first_name = part.title()
                break
    
    if not first_name:
        first_name = name_parts[0].title()
    
    if len(first_name) > 20:
        first_name = first_name[:20]
    
    first_name = first_name.strip()
    
    if not first_name:
        first_name = "cliente"
    
    logger.info(f"Nome original: '{full_name}' -> Primeiro nome extraído: '{first_name}'")
    return first_name

def detect_language(text: str) -> str:
    """
    Detecta o idioma de um texto (inglês ou português) usando langdetect.
    Retorna 'en' para inglês, 'pt' para português (padrão).
    """
    if not text or not text.strip():
        return 'pt'
    try:
        lang = detect(text)
        logger.info(f"Idioma detectado para o texto '{text[:30]}...': {lang}")
        if lang == 'en':
            return 'en'
    except LangDetectException:
        logger.warning(f"Não foi possível detectar o idioma para o texto: '{text}'. Assumindo português.")
    return 'pt'

async def _handle_zaia_response(phone: str, is_audio: bool, zaia_response: dict):
    """
    Processa a resposta da Zaia, verificando links e enviando áudio/texto conforme necessário.
    """
    if not zaia_response or not zaia_response.get('text'):
        logger.warning("Resposta da Zaia vazia ou inválida.")
        return

    ai_response_text = zaia_response.get('text')
    url_pattern = r'https?://[^\s]+'
    contains_link = re.search(url_pattern, ai_response_text)

    if is_audio and not contains_link:
        logger.info("Resposta para áudio sem link. Gerando áudio.")
        elevenlabs_service = ElevenLabsService()
        audio_bytes = elevenlabs_service.generate_audio(ai_response_text)
        await ZAPIService.send_audio_with_typing(phone, audio_bytes, original_text=ai_response_text)
    else:
        if contains_link:
            logger.info("Resposta contém um link. Enviando como texto por padrão.")
        await ZAPIService.send_text_with_typing(phone, ai_response_text)

>>>>>>> a611f3c1
@router.post("")
async def handle_webhook(request: Request):
    data = await request.json()
    logger.info(f"Webhook recebido: {data}")

<<<<<<< HEAD
    # Rota 1: Webhook de Qualificação de Lead da Zaia
    if 'profissao' in data and 'motivo' in data and 'whatsapp' in data:
        phone_raw = data.get('whatsapp')

        # Validação para garantir que a variável da Zaia foi substituída
        if not phone_raw or '{{' in str(phone_raw):
            error_msg = f"Webhook de qualificação recebido com telefone inválido: {phone_raw}"
            logger.error(error_msg)
            return JSONResponse({"status": "invalid_phone_variable", "detail": error_msg}, status_code=400)
=======
    try:
        # -----------------------------
        # Rota 0a: Reação para retomar
        # -----------------------------
        reaction = data.get('reaction') or {}
        emoji = reaction.get('emoji') or reaction.get('value')
        is_reaction_type = data.get('type') == 'ReactionCallback'
        phone_raw = data.get('phone')

        if (is_reaction_type or reaction) and data.get('fromMe') and emoji == '✅' and phone_raw:
            phone = re.sub(r'\D', '', str(phone_raw))
            logger.info(f"✅ Reação de humano detectada para {phone}. Desativando hibernação.")
            await CacheService.deactivate_hibernation(phone)
            return JSONResponse({"status": "hibernation_deactivated_by_reaction"})

        if is_reaction_type or reaction:
            logger.info("Reação recebida não corresponde aos critérios para retomar automação.")
            return JSONResponse({"status": "reaction_ignored"})

        # -----------------------------------------------------------------
        # Rota 0: Mensagem HUMANA da equipe (ignora fromApi=True) -> hiberna
        # -----------------------------------------------------------------
        if (
            data.get('fromMe', False)
            and not data.get('isStatusReply', False)
            and data.get('reaction') is None
            and not data.get('fromApi', False)  # NÃO hiberna em mensagens da própria API
        ):
            phone = data.get('phone')
            if phone:
                phone = re.sub(r'\D', '', str(phone))
                logger.info(f"👨‍💼 Mensagem HUMANA detectada para {phone}. Ativando modo de hibernação.")
                # hiberna por 12h com grace interno de 15 minutos (definido no CacheService)
                await CacheService.activate_hibernation(phone)  # grace_minutes default=15
            return JSONResponse({"status": "human_message_detected_hibernation_activated"})

        # ----------------------------------------------
        # Rota 1: Webhook de Qualificação de Lead (Zaia)
        # ----------------------------------------------
        if 'profissao' in data and 'motivo' in data and 'whatsapp' in data:
            phone_raw = data.get('whatsapp')
            if not phone_raw or '{{' in str(phone_raw):
                error_msg = f"Webhook de qualificação recebido com telefone inválido: {phone_raw}"
                logger.error(error_msg)
                return JSONResponse({"status": "invalid_phone_variable", "detail": error_msg}, status_code=400)
>>>>>>> a611f3c1

        phone = re.sub(r'\D', '', str(phone_raw)) # Normaliza o número, mantendo apenas dígitos
        profissao = data.get('profissao')
        motivo = data.get('motivo')
        logger.info(f"Processando qualificação de lead para {phone} (original: {phone_raw})")

        try:
            notion_service = NotionService()
            openai_service = OpenAIService()
            qualification_service = QualificationService()
            settings = Settings()

            # 1. Classifica o lead
            qualification_level = await qualification_service.classify_lead(motivo, profissao)
            logger.info(f"Lead {phone} classificado como: {qualification_level}")

            # 2. Atualiza o Notion com todas as informações
            updates = {
                "Profissão": profissao,
                "Real Motivação": motivo,
                "Status": "Qualificado pela IA",
                "Nível de Qualificação": qualification_level
            }
            notion_service.update_lead_properties(phone, updates)
            
            # Busca os dados completos do lead para tomar a decisão
            lead_full_data = notion_service.get_lead_data_by_phone(phone)
            lead_properties = lead_full_data.get('properties', {}) if lead_full_data else {}
            alerta_enviado = lead_properties.get('Alerta Enviado', False)

            # 3. Se for de alta prioridade E o alerta ainda não foi enviado, gera e envia a análise
            if qualification_level == 'Alto' and not alerta_enviado:
                logger.info(f"Lead {phone} é de alta prioridade e o alerta ainda não foi enviado. Notificando a equipe.")
                
                # Gera o resumo de texto com a IA
                summary_text = await openai_service.generate_sales_summary(lead_properties)
                
                notion_url = lead_full_data.get('url', 'URL do Notion não encontrada.')
                final_message = (
                    f"{summary_text}\n\n"
                    f"🔗 *Link do Notion:* {notion_url}\n"
                    f"📱 *WhatsApp do Lead:* https://wa.me/{phone}"
                )

                for sales_phone in settings.SALES_TEAM_PHONES:
                    await ZAPIService.send_text(sales_phone, final_message)
                
                # Marca que o alerta foi enviado para não repetir
                notion_service.update_lead_properties(phone, {"Alerta Enviado": True})
                logger.info(f"Alerta de vendas para o lead {phone} enviado e marcado como concluído.")

            elif alerta_enviado:
                logger.info(f"Alerta para o lead {phone} já foi enviado anteriormente. Ignorando.")
            else: # Lead de baixa prioridade
                logger.info(f"Lead {phone} é de baixa prioridade. Nenhuma notificação de vendas será enviada.")

            return JSONResponse({"status": "lead_qualified_processed"})

<<<<<<< HEAD
        except Exception as e:
            error_message = f"Erro ao processar qualificação de lead para {phone}: {e}"
            logger.error(error_message)
            print(f"[WEBHOOK_ERROR] {error_message}")
            return JSONResponse({"status": "error", "detail": error_message}, status_code=500)

    # Rota 2: Webhook de Mensagem do Cliente da Z-API
    elif data.get('type') == 'ReceivedCallback' and not data.get('fromMe', False):
        
        # VERIFICAÇÃO: Ignora mensagens de grupo
        if data.get('isGroup'):
            logger.info("Mensagem de grupo recebida. Ignorando.")
            return JSONResponse({"status": "group_message_ignored"})
=======
        # -------------------------------------------------------------------
        # Rota 2: Mensagem do Cliente da Z-API (lead) - processamento normal
        # -------------------------------------------------------------------
        if data.get('type') == 'ReceivedCallback' and not data.get('fromMe', False):
            phone_raw = data.get('phone')
            sender_name = data.get('senderName')
            phone = re.sub(r'\D', '', str(phone_raw))

            # BLOQUEIO DE HIBERNAÇÃO + GRACE (12h + 15min)
            if await CacheService.is_hibernating(phone) or await CacheService.is_recently_hibernated(phone):
                logger.info(f"🤖 Automação para {phone} em hibernação (ou janela de segurança). Ignorando.")
                return JSONResponse({"status": "hibernation_mode_active"})
>>>>>>> a611f3c1

        phone_raw = data.get('phone')
        sender_name = data.get('senderName')
        phone = re.sub(r'\D', '', str(phone_raw)) # Normaliza o número

        # Validação básica do número normalizado
        if not phone or not sender_name:
            logger.warning(f"Telefone ou nome do remetente inválidos após normalização. Original: {phone_raw}")
            return JSONResponse({"status": "invalid_sender_data"})

        logger.info(f"Processando mensagem de {sender_name} ({phone})")

        try:
            # Garante que o lead existe no Notion e verifica se é novo
            notion_service = NotionService()
            is_new_lead = notion_service.create_or_update_lead(
                sender_name=sender_name,
                phone=phone,
                photo_url=data.get('photo')
            )

            # Se for um novo lead, nossa aplicação envia a primeira saudação
            if is_new_lead:
                logger.info(f"Novo lead detectado ({phone}). Enviando saudação personalizada diretamente.")
                greeting_message = f"Olá, {sender_name}! Que bom ter você por aqui. Como posso ajudar hoje?"
                await ZAPIService.send_text_with_typing(phone, greeting_message)
                return JSONResponse({"status": "new_lead_greeted"})

            # Se não for novo, o tratamento inteligente começa aqui
            logger.info(f"Lead existente ({phone}). Analisando a mensagem.")

            message_text = ""
            is_audio = 'audio' in data and data.get('audio')
            if is_audio:
                whisper_service = WhisperService()
                message_text = await whisper_service.transcribe_audio(data['audio']['audioUrl'])
            elif 'text' in data and data.get('text'):
                message_text = data['text'].get('message', '')

            normalized_message = message_text.strip().lower()
            greetings = ['oi', 'olá', 'ola', 'bom dia', 'boa tarde', 'boa noite', 'opa']

            # Se for um simples cumprimento, nosso código responde diretamente
            if normalized_message in greetings:
                logger.info("Mensagem é um cumprimento. Respondendo diretamente.")
                response_message = f"Hello Hello, {sender_name}! Como posso te ajudar hoje?"
                # Se a mensagem original era áudio, respondemos com áudio
                if is_audio:
                    elevenlabs_service = ElevenLabsService()
                    audio_bytes = elevenlabs_service.generate_audio(response_message)
                    await ZAPIService.send_audio_with_typing(phone, audio_bytes, original_text=response_message)
                else:
                    await ZAPIService.send_text_with_typing(phone, response_message)
                return JSONResponse({"status": "existing_lead_greeted"})

<<<<<<< HEAD
            # Se for uma pergunta real, enriquecemos o contexto e enviamos para a Zaia
            logger.info("Mensagem é uma pergunta. Enviando para a Zaia com contexto.")
            lead_full_data = notion_service.get_lead_data_by_phone(phone)
            lead_properties = lead_full_data.get('properties', {}) if lead_full_data else {}

            # Constrói o prompt final para a Zaia
            def build_final_prompt(base_message: str) -> str:
                client_name = lead_properties.get('Cliente', 'cliente')
                parts = [f"Meu nome é {client_name}."]
                if lead_properties.get('Profissão') and lead_properties.get('Profissão') != 'não informado':
                    parts.append(f"Eu trabalho como {lead_properties.get('Profissão')}.")
                
                parts.append(f"Minha pergunta é: {base_message}")
                return " ".join(parts)
            
            final_prompt = build_final_prompt(message_text)

            zaia_service = ZaiaService()
            zaia_response = await zaia_service.send_message({'text': final_prompt, 'phone': phone})
            
            if zaia_response.get('text'):
                ai_response_text = zaia_response.get('text')
                
                # Regex para detectar URLs na resposta da IA
                url_pattern = r'https?://[^\s]+'
                contains_link = re.search(url_pattern, ai_response_text)

                # Se a mensagem original era áudio E a resposta NÃO contém link, envia áudio
                if is_audio and not contains_link:
                    logger.info("Resposta para áudio sem link. Gerando áudio.")
                    elevenlabs_service = ElevenLabsService()
                    audio_bytes = elevenlabs_service.generate_audio(ai_response_text)
                    await ZAPIService.send_audio_with_typing(phone, audio_bytes, original_text=ai_response_text)
                # Em todos os outros casos (resposta de texto, ou resposta com link), envia texto
                else:
                    if contains_link:
                        logger.info("Resposta contém um link. Enviando como texto por padrão.")
                    await ZAPIService.send_text_with_typing(phone, ai_response_text)
            
            return JSONResponse({"status": "message_processed_by_zaia"})

        except Exception as e:
            error_message = f"Erro ao processar mensagem de {phone}: {e}"
            logger.error(error_message)
            print(f"[WEBHOOK_ERROR] {error_message}")
            return JSONResponse({"status": "error", "detail": error_message}, status_code=500)

    logger.info("Tipo de webhook não processado.")
    return JSONResponse({"status": "event_not_handled"}) 
=======
            # Lead existente
            logger.info(f"Lead existente ({phone}). Analisando mensagem.")
            normalized_message = message_text.strip().lower()
            greetings = ['oi', 'olá', 'ola', 'oii', 'bom dia', 'boa tarde', 'boa noite', 'opa']
            english_greetings = ['hello', 'hi', 'hey', 'good morning', 'good afternoon', 'good evening']
            
            is_greeting = normalized_message in greetings or normalized_message in english_greetings
            lang = detect_language(message_text)

            if is_greeting:
                logger.info(f"Cumprimento de lead existente em '{lang}'.")
                first_name = extract_first_name(sender_name)
                response_message = f"Hello Hello, {first_name}! Como posso te ajudar hoje?"
                if lang == 'en':
                    response_message = f"Hello Hello, {first_name}! How can I help you today?"
                
                if is_audio:
                    elevenlabs_service = ElevenLabsService()
                    audio_bytes = elevenlabs_service.generate_audio(response_message)
                    await ZAPIService.send_audio_with_typing(phone, audio_bytes, original_text=response_message)
                else:
                    await ZAPIService.send_text_with_typing(phone, response_message)
                return JSONResponse({"status": "existing_lead_greeted"})

            logger.info("Pergunta de lead existente. Enviando para Zaia com contexto.")
            lead_full_data = notion_service.get_lead_data_by_phone(phone)
            lead_properties = lead_full_data.get('properties', {}) if lead_full_data else {}

            def build_final_prompt(base_message: str) -> str:
                client_name = lead_properties.get('Cliente', 'cliente')
                first_name = extract_first_name(client_name)
                lang2 = detect_language(base_message)
                lang_instruction = "Instrução: Responda em inglês." if lang2 == 'en' else "Instrução: Responda em português."
                parts = [lang_instruction, f"Meu nome é {first_name}."]
                if lead_properties.get('Profissão') and lead_properties.get('Profissão') != 'não informado':
                    parts.append(f"Eu trabalho como {lead_properties.get('Profissão')}.")
                parts.append(f"Minha pergunta é: {base_message}")
                return " ".join(parts)
            
            final_prompt = build_final_prompt(message_text)
            zaia_service = ZaiaService()
            zaia_response = await zaia_service.send_message({'text': final_prompt, 'phone': phone})
            await _handle_zaia_response(phone, is_audio, zaia_response)
            return JSONResponse({"status": "message_processed_by_zaia"})

        # ------------------------------------------------
        # Se nenhum webhook corresponder
        # ------------------------------------------------
        logger.info("Tipo de webhook não processado.")
        return JSONResponse({"status": "event_not_handled"})

    except Exception as e:
        error_message = f"Erro fatal no processamento do webhook: {e}"
        logger.error(error_message, exc_info=True)
        phone_for_log = data.get('phone') or data.get('whatsapp') or 'não identificado'
        print(f"[WEBHOOK_ERROR] Erro ao processar mensagem de {phone_for_log}: {error_message}")
        return JSONResponse({"status": "error", "detail": str(e)}, status_code=500)
>>>>>>> a611f3c1
<|MERGE_RESOLUTION|>--- conflicted
+++ resolved
@@ -2,6 +2,7 @@
 import re
 from fastapi import APIRouter, Request
 from fastapi.responses import JSONResponse
+from langdetect import detect, LangDetectException
 from app.services.z_api_service import ZAPIService
 from app.services.zaia_service import ZaiaService
 from app.services.elevenlabs_service import ElevenLabsService
@@ -10,14 +11,13 @@
 from app.services.openai_service import OpenAIService
 from app.config.settings import Settings
 from app.services.qualification_service import QualificationService
+from app.services.cache_service import CacheService
 
 
 logger = logging.getLogger(__name__)
 
 router = APIRouter()
 
-<<<<<<< HEAD
-=======
 def is_commercial_name(name: str) -> bool:
     """
     Determina se um nome é provavelmente comercial ou de negócio.
@@ -183,23 +183,11 @@
             logger.info("Resposta contém um link. Enviando como texto por padrão.")
         await ZAPIService.send_text_with_typing(phone, ai_response_text)
 
->>>>>>> a611f3c1
 @router.post("")
 async def handle_webhook(request: Request):
     data = await request.json()
     logger.info(f"Webhook recebido: {data}")
 
-<<<<<<< HEAD
-    # Rota 1: Webhook de Qualificação de Lead da Zaia
-    if 'profissao' in data and 'motivo' in data and 'whatsapp' in data:
-        phone_raw = data.get('whatsapp')
-
-        # Validação para garantir que a variável da Zaia foi substituída
-        if not phone_raw or '{{' in str(phone_raw):
-            error_msg = f"Webhook de qualificação recebido com telefone inválido: {phone_raw}"
-            logger.error(error_msg)
-            return JSONResponse({"status": "invalid_phone_variable", "detail": error_msg}, status_code=400)
-=======
     try:
         # -----------------------------
         # Rota 0a: Reação para retomar
@@ -245,80 +233,50 @@
                 error_msg = f"Webhook de qualificação recebido com telefone inválido: {phone_raw}"
                 logger.error(error_msg)
                 return JSONResponse({"status": "invalid_phone_variable", "detail": error_msg}, status_code=400)
->>>>>>> a611f3c1
-
-        phone = re.sub(r'\D', '', str(phone_raw)) # Normaliza o número, mantendo apenas dígitos
-        profissao = data.get('profissao')
-        motivo = data.get('motivo')
-        logger.info(f"Processando qualificação de lead para {phone} (original: {phone_raw})")
-
-        try:
+
+            phone = re.sub(r'\D', '', str(phone_raw))
+            profissao = data.get('profissao')
+            motivo = data.get('motivo')
+            logger.info(f"Processando qualificação de lead para {phone} (original: {phone_raw})")
+            
             notion_service = NotionService()
             openai_service = OpenAIService()
             qualification_service = QualificationService()
             settings = Settings()
-
-            # 1. Classifica o lead
+            
             qualification_level = await qualification_service.classify_lead(motivo, profissao)
             logger.info(f"Lead {phone} classificado como: {qualification_level}")
-
-            # 2. Atualiza o Notion com todas as informações
+            
             updates = {
-                "Profissão": profissao,
-                "Real Motivação": motivo,
-                "Status": "Qualificado pela IA",
-                "Nível de Qualificação": qualification_level
+                "Profissão": profissao, "Real Motivação": motivo,
+                "Status": "Qualificado pela IA", "Nível de Qualificação": qualification_level
             }
             notion_service.update_lead_properties(phone, updates)
             
-            # Busca os dados completos do lead para tomar a decisão
             lead_full_data = notion_service.get_lead_data_by_phone(phone)
             lead_properties = lead_full_data.get('properties', {}) if lead_full_data else {}
             alerta_enviado = lead_properties.get('Alerta Enviado', False)
 
-            # 3. Se for de alta prioridade E o alerta ainda não foi enviado, gera e envia a análise
             if qualification_level == 'Alto' and not alerta_enviado:
-                logger.info(f"Lead {phone} é de alta prioridade e o alerta ainda não foi enviado. Notificando a equipe.")
-                
-                # Gera o resumo de texto com a IA
+                logger.info(f"Lead {phone} é de alta prioridade. Notificando a equipe.")
                 summary_text = await openai_service.generate_sales_summary(lead_properties)
-                
-                notion_url = lead_full_data.get('url', 'URL do Notion não encontrada.')
+                notion_url = lead_full_data.get('url', 'URL não encontrada.')
                 final_message = (
                     f"{summary_text}\n\n"
                     f"🔗 *Link do Notion:* {notion_url}\n"
                     f"📱 *WhatsApp do Lead:* https://wa.me/{phone}"
                 )
-
                 for sales_phone in settings.SALES_TEAM_PHONES:
                     await ZAPIService.send_text(sales_phone, final_message)
-                
-                # Marca que o alerta foi enviado para não repetir
                 notion_service.update_lead_properties(phone, {"Alerta Enviado": True})
-                logger.info(f"Alerta de vendas para o lead {phone} enviado e marcado como concluído.")
-
+                logger.info(f"Alerta para {phone} enviado e marcado.")
             elif alerta_enviado:
-                logger.info(f"Alerta para o lead {phone} já foi enviado anteriormente. Ignorando.")
-            else: # Lead de baixa prioridade
-                logger.info(f"Lead {phone} é de baixa prioridade. Nenhuma notificação de vendas será enviada.")
+                logger.info(f"Alerta para {phone} já enviado. Ignorando.")
+            else:
+                logger.info(f"Lead {phone} de baixa prioridade. Nenhuma notificação enviada.")
 
             return JSONResponse({"status": "lead_qualified_processed"})
 
-<<<<<<< HEAD
-        except Exception as e:
-            error_message = f"Erro ao processar qualificação de lead para {phone}: {e}"
-            logger.error(error_message)
-            print(f"[WEBHOOK_ERROR] {error_message}")
-            return JSONResponse({"status": "error", "detail": error_message}, status_code=500)
-
-    # Rota 2: Webhook de Mensagem do Cliente da Z-API
-    elif data.get('type') == 'ReceivedCallback' and not data.get('fromMe', False):
-        
-        # VERIFICAÇÃO: Ignora mensagens de grupo
-        if data.get('isGroup'):
-            logger.info("Mensagem de grupo recebida. Ignorando.")
-            return JSONResponse({"status": "group_message_ignored"})
-=======
         # -------------------------------------------------------------------
         # Rota 2: Mensagem do Cliente da Z-API (lead) - processamento normal
         # -------------------------------------------------------------------
@@ -331,113 +289,59 @@
             if await CacheService.is_hibernating(phone) or await CacheService.is_recently_hibernated(phone):
                 logger.info(f"🤖 Automação para {phone} em hibernação (ou janela de segurança). Ignorando.")
                 return JSONResponse({"status": "hibernation_mode_active"})
->>>>>>> a611f3c1
-
-        phone_raw = data.get('phone')
-        sender_name = data.get('senderName')
-        phone = re.sub(r'\D', '', str(phone_raw)) # Normaliza o número
-
-        # Validação básica do número normalizado
-        if not phone or not sender_name:
-            logger.warning(f"Telefone ou nome do remetente inválidos após normalização. Original: {phone_raw}")
-            return JSONResponse({"status": "invalid_sender_data"})
-
-        logger.info(f"Processando mensagem de {sender_name} ({phone})")
-
-        try:
-            # Garante que o lead existe no Notion e verifica se é novo
-            notion_service = NotionService()
-            is_new_lead = notion_service.create_or_update_lead(
-                sender_name=sender_name,
-                phone=phone,
-                photo_url=data.get('photo')
-            )
-
-            # Se for um novo lead, nossa aplicação envia a primeira saudação
-            if is_new_lead:
-                logger.info(f"Novo lead detectado ({phone}). Enviando saudação personalizada diretamente.")
-                greeting_message = f"Olá, {sender_name}! Que bom ter você por aqui. Como posso ajudar hoje?"
-                await ZAPIService.send_text_with_typing(phone, greeting_message)
-                return JSONResponse({"status": "new_lead_greeted"})
-
-            # Se não for novo, o tratamento inteligente começa aqui
-            logger.info(f"Lead existente ({phone}). Analisando a mensagem.")
-
+
+            if data.get('isGroup'):
+                logger.info("Mensagem de grupo recebida. Ignorando.")
+                return JSONResponse({"status": "group_message_ignored"})
+
+            if not phone or not sender_name:
+                logger.warning(f"Dados inválidos após normalização. Original: {phone_raw}")
+                return JSONResponse({"status": "invalid_sender_data"})
+
+            logger.info(f"Processando mensagem de {sender_name} ({phone})")
+            
             message_text = ""
             is_audio = 'audio' in data and data.get('audio')
+            whisper_service = WhisperService()
             if is_audio:
-                whisper_service = WhisperService()
                 message_text = await whisper_service.transcribe_audio(data['audio']['audioUrl'])
             elif 'text' in data and data.get('text'):
                 message_text = data['text'].get('message', '')
 
-            normalized_message = message_text.strip().lower()
-            greetings = ['oi', 'olá', 'ola', 'bom dia', 'boa tarde', 'boa noite', 'opa']
-
-            # Se for um simples cumprimento, nosso código responde diretamente
-            if normalized_message in greetings:
-                logger.info("Mensagem é um cumprimento. Respondendo diretamente.")
-                response_message = f"Hello Hello, {sender_name}! Como posso te ajudar hoje?"
-                # Se a mensagem original era áudio, respondemos com áudio
-                if is_audio:
-                    elevenlabs_service = ElevenLabsService()
-                    audio_bytes = elevenlabs_service.generate_audio(response_message)
-                    await ZAPIService.send_audio_with_typing(phone, audio_bytes, original_text=response_message)
+            notion_service = NotionService()
+            is_new_lead = notion_service.create_or_update_lead(
+                sender_name=sender_name, phone=phone, photo_url=data.get('photo')
+            )
+
+            if is_new_lead:
+                first_name = extract_first_name(sender_name)
+                normalized_message = message_text.strip().lower()
+                greetings = ['oi', 'olá', 'ola', 'oii', 'bom dia', 'boa tarde', 'boa noite', 'opa']
+                english_greetings = ['hello', 'hi', 'hey', 'good morning', 'good afternoon', 'good evening']
+                
+                is_greeting = normalized_message in greetings or normalized_message in english_greetings
+                lang = detect_language(message_text)
+
+                if is_greeting:
+                    logger.info(f"Novo lead enviou cumprimento em '{lang}'.")
+                    greeting_message = f"Hello Hello, {first_name}! Que bom ter você por aqui. Como posso te ajudar com o seu objetivo em Inglês hoje?"
+                    if lang == 'en':
+                        greeting_message = f"Hello Hello, {first_name}! It's great to have you here. How can I help you with your English goal today?"
+                    await ZAPIService.send_text_with_typing(phone, greeting_message)
+                    return JSONResponse({"status": "new_lead_greeted"})
                 else:
-                    await ZAPIService.send_text_with_typing(phone, response_message)
-                return JSONResponse({"status": "existing_lead_greeted"})
-
-<<<<<<< HEAD
-            # Se for uma pergunta real, enriquecemos o contexto e enviamos para a Zaia
-            logger.info("Mensagem é uma pergunta. Enviando para a Zaia com contexto.")
-            lead_full_data = notion_service.get_lead_data_by_phone(phone)
-            lead_properties = lead_full_data.get('properties', {}) if lead_full_data else {}
-
-            # Constrói o prompt final para a Zaia
-            def build_final_prompt(base_message: str) -> str:
-                client_name = lead_properties.get('Cliente', 'cliente')
-                parts = [f"Meu nome é {client_name}."]
-                if lead_properties.get('Profissão') and lead_properties.get('Profissão') != 'não informado':
-                    parts.append(f"Eu trabalho como {lead_properties.get('Profissão')}.")
-                
-                parts.append(f"Minha pergunta é: {base_message}")
-                return " ".join(parts)
-            
-            final_prompt = build_final_prompt(message_text)
-
-            zaia_service = ZaiaService()
-            zaia_response = await zaia_service.send_message({'text': final_prompt, 'phone': phone})
-            
-            if zaia_response.get('text'):
-                ai_response_text = zaia_response.get('text')
-                
-                # Regex para detectar URLs na resposta da IA
-                url_pattern = r'https?://[^\s]+'
-                contains_link = re.search(url_pattern, ai_response_text)
-
-                # Se a mensagem original era áudio E a resposta NÃO contém link, envia áudio
-                if is_audio and not contains_link:
-                    logger.info("Resposta para áudio sem link. Gerando áudio.")
-                    elevenlabs_service = ElevenLabsService()
-                    audio_bytes = elevenlabs_service.generate_audio(ai_response_text)
-                    await ZAPIService.send_audio_with_typing(phone, audio_bytes, original_text=ai_response_text)
-                # Em todos os outros casos (resposta de texto, ou resposta com link), envia texto
-                else:
-                    if contains_link:
-                        logger.info("Resposta contém um link. Enviando como texto por padrão.")
-                    await ZAPIService.send_text_with_typing(phone, ai_response_text)
-            
-            return JSONResponse({"status": "message_processed_by_zaia"})
-
-        except Exception as e:
-            error_message = f"Erro ao processar mensagem de {phone}: {e}"
-            logger.error(error_message)
-            print(f"[WEBHOOK_ERROR] {error_message}")
-            return JSONResponse({"status": "error", "detail": error_message}, status_code=500)
-
-    logger.info("Tipo de webhook não processado.")
-    return JSONResponse({"status": "event_not_handled"}) 
-=======
+                    logger.info("Novo lead fez pergunta direta.")
+                    def build_new_lead_prompt(base_message: str, detected_lang: str) -> str:
+                        lang_instruction = "Instrução: Responda em inglês." if detected_lang == 'en' else "Instrução: Responda em português."
+                        parts = [lang_instruction, f"Meu nome é {first_name}.", f"Minha pergunta é: {base_message}"]
+                        return " ".join(parts)
+                    
+                    final_prompt = build_new_lead_prompt(message_text, lang)
+                    zaia_service = ZaiaService()
+                    zaia_response = await zaia_service.send_message({'text': final_prompt, 'phone': phone})
+                    await _handle_zaia_response(phone, is_audio, zaia_response)
+                    return JSONResponse({"status": "new_lead_direct_question_processed"})
+
             # Lead existente
             logger.info(f"Lead existente ({phone}). Analisando mensagem.")
             normalized_message = message_text.strip().lower()
@@ -494,5 +398,4 @@
         logger.error(error_message, exc_info=True)
         phone_for_log = data.get('phone') or data.get('whatsapp') or 'não identificado'
         print(f"[WEBHOOK_ERROR] Erro ao processar mensagem de {phone_for_log}: {error_message}")
-        return JSONResponse({"status": "error", "detail": str(e)}, status_code=500)
->>>>>>> a611f3c1
+        return JSONResponse({"status": "error", "detail": str(e)}, status_code=500)